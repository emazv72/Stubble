--- conflicted
+++ resolved
@@ -2,9 +2,5 @@
     "major": 1,
     "minor": 0,
     "patch": 0,
-<<<<<<< HEAD
-    "packagePostfix": "alpha4"
-=======
     "packagePostfix": "alpha5"
->>>>>>> c7d031b8
 }